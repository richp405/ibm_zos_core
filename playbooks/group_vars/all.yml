################################################################################
# Copyright (c) IBM Corporation 2020
################################################################################

################################################################################
<<<<<<< HEAD
# - The value for the property BPXK_AUTOCVT must be configured to "ON";
#   for example: _BPXK_AUTOCVT: "ON"
# - The value for the property ZOAU_HOME is the ZOA Utilities install root path;
#   for example: ZOAU_HOME: "/usr/lpp/IBM/zoautil"
# - The value for the property PYTHONPATH is the ZOA Utilities Python library path;
#   for example: PYTHONPATH: "/usr/lpp/IBM/zoautil/lib"
# - The value for the property LIBPATH is both the path to the Python libraries on
#   the target and the ZOA Utilities Python library path separated by
#   semi-colons; for example:
#   LIBPATH: "/usr/lpp/IBM/zoautil/lib/:/usr/lpp/IBM/cyp/v3r8/pyz/lib:/usr/lib:/lib:."
# - The value for the property PATH is the ZOA utilities BIN path and Python
#   interpreter path, for example:
#   PATH: "/usr/lpp/IBM/zoautil/bin:/usr/lpp/IBM/cyp/v3r8/pyz/bin:/bin"
# - The value for the property _CEE_RUNOPTS is the invocation Language
#   Environment® runtime options for programs and used by Python. For example,
#   _CEE_RUNOPTS: "FILETAG(AUTOCVT,AUTOTAG) POSIX(ON)"
# - The value for the properties __TAG_REDIR_ERR, _TAG_REDIR_IN, _TAG_REDIR_OUT
#   are txt and used by the shell; for example:
#      _TAG_REDIR_ERR: "txt"
#      _TAG_REDIR_IN: "txt"
#      _TAG_REDIR_OUT: "txt"
# - The value for the property LANG is the name of the default locale; value
#   C specifies the POSIX locale; for example: ``LANG: "C"``.
# - The bash shell is unsupported. If that is the only shell available, you must
#   control how new and existing files are tagged and encoded. An
#   example of what is needed in addition to the files environment variables
#   are "_ENCODE_FILE_NEW" and "_ENCODE_FILE_EXISTING"; for example,
#      _ENCODE_FILE_NEW: "IBM-1047"
#      _ENCODE_FILE_EXISTING: "IBM-1047"
#   Please review the README.ZOS guide included with the ported ``bash`` shell
#   for further configurations.
#
# Note:
#   In ZOAU 1.0.2 and later, the property ZOAU_ROOT is no longer supported
#   and must be replaced with the property ZOAU_HOME. If you are using ZOAU
#   version 1.0.1 or lower, you must continue to use the property
#   ZOAU_ROOT which is the ZOA Utilities install root path required for
#   ZOAU; for example, ``/usr/lpp/IBM/zoautil``.
#
=======
# - The value for property BPXK_AUTOCVT must be configured to ON.
# - The value for property ZOAU_HOME is the ZOA Utilities install root path,
# for example: /usr/lpp/IBM/zoautil.
# - The value for property ZOAU_ROOT is the ZOA Utilities install root path,
# for example: /usr/lpp/IBM/zoautil.
# - The value for property PYTHONPATH is the ZOA Utilities Python library path,
# for example: /usr/lpp/IBM/zoautil/lib/.
# - The value for property LIBPATH is both the path to the python libraries on
# the target and the ZOA Utilities Python library path separated by semi-colons,
# for example: /usr/lpp/IBM/zoautil/lib/:/usr/lpp/rsusr/python36/lib:/lib:/usr/lib:..
# - The value for property PATH is the ZOA utilities BIN path and Python
# interpreter path, for example: /usr/lpp/IBM/zoautil/bin:/usr/bin/python:/bin
#
# Note:
#   In the configuration below, both `ZOAU_HOME` and `ZOAU_ROOT` are included.
#   In ZOAU 1.0.1 and lesser, property `ZOAU_ROOT` is required, for versions
#   ZOAU 1.0.2 and later, property `ZOAU_HOME` replaces `ZOAU_ROOT`
>>>>>>> e073cc0d
################################################################################

################################################################################
# Configure dependency installations
################################################################################
PYZ: "/u/oeusr01/python/pyz_3_8_2/usr/lpp/IBM/cyp/v3r8/pyz"
ZOAU: "/usr/lpp/IBM/zoautil"

################################################################################
# Playbook enviroment variables
################################################################################
environment_vars:
<<<<<<< HEAD
  _BPXK_AUTOCVT: "ON"
  ZOAU_HOME: "{{ ZOAU }}"
  PYTHONPATH: "{{ ZOAU_HOME }}/lib"
  LIBPATH: "{{ ZOAU_HOME }}/lib:{{ PYZ }}/lib:/lib:/usr/lib:."
  PATH: "{{ ZOAU_HOME }}/bin:{{ PYZ }}/bin:/bin:/var/bin:/usr/lpp/java/J8.0/bin"
  _CEE_RUNOPTS: "FILETAG(AUTOCVT,AUTOTAG) POSIX(ON)"
  _TAG_REDIR_ERR: "txt"
  _TAG_REDIR_IN: "txt"
  _TAG_REDIR_OUT: "txt"
  LANG: "C"
=======
  _BPXK_AUTOCVT: ON
  ZOAU_HOME: "/usr/lpp/IBM/zoautil"
  ZOAU_ROOT: "/usr/lpp/IBM/zoautil"
  PYTHONPATH: "/usr/lpp/IBM/zoautil/lib"
  LIBPATH: "/usr/lpp/IBM/zoautil/lib/:/usr/lpp/rsusr/python36/lib:/usr/lib:/lib:."
  PATH: "/usr/lpp/IBM/zoautil/bin:/usr/lpp/rsusr/python36/bin/python:/bin"
>>>>>>> e073cc0d
<|MERGE_RESOLUTION|>--- conflicted
+++ resolved
@@ -3,7 +3,6 @@
 ################################################################################
 
 ################################################################################
-<<<<<<< HEAD
 # - The value for the property BPXK_AUTOCVT must be configured to "ON";
 #   for example: _BPXK_AUTOCVT: "ON"
 # - The value for the property ZOAU_HOME is the ZOA Utilities install root path;
@@ -43,25 +42,6 @@
 #   ZOAU_ROOT which is the ZOA Utilities install root path required for
 #   ZOAU; for example, ``/usr/lpp/IBM/zoautil``.
 #
-=======
-# - The value for property BPXK_AUTOCVT must be configured to ON.
-# - The value for property ZOAU_HOME is the ZOA Utilities install root path,
-# for example: /usr/lpp/IBM/zoautil.
-# - The value for property ZOAU_ROOT is the ZOA Utilities install root path,
-# for example: /usr/lpp/IBM/zoautil.
-# - The value for property PYTHONPATH is the ZOA Utilities Python library path,
-# for example: /usr/lpp/IBM/zoautil/lib/.
-# - The value for property LIBPATH is both the path to the python libraries on
-# the target and the ZOA Utilities Python library path separated by semi-colons,
-# for example: /usr/lpp/IBM/zoautil/lib/:/usr/lpp/rsusr/python36/lib:/lib:/usr/lib:..
-# - The value for property PATH is the ZOA utilities BIN path and Python
-# interpreter path, for example: /usr/lpp/IBM/zoautil/bin:/usr/bin/python:/bin
-#
-# Note:
-#   In the configuration below, both `ZOAU_HOME` and `ZOAU_ROOT` are included.
-#   In ZOAU 1.0.1 and lesser, property `ZOAU_ROOT` is required, for versions
-#   ZOAU 1.0.2 and later, property `ZOAU_HOME` replaces `ZOAU_ROOT`
->>>>>>> e073cc0d
 ################################################################################
 
 ################################################################################
@@ -74,7 +54,6 @@
 # Playbook enviroment variables
 ################################################################################
 environment_vars:
-<<<<<<< HEAD
   _BPXK_AUTOCVT: "ON"
   ZOAU_HOME: "{{ ZOAU }}"
   PYTHONPATH: "{{ ZOAU_HOME }}/lib"
@@ -84,12 +63,4 @@
   _TAG_REDIR_ERR: "txt"
   _TAG_REDIR_IN: "txt"
   _TAG_REDIR_OUT: "txt"
-  LANG: "C"
-=======
-  _BPXK_AUTOCVT: ON
-  ZOAU_HOME: "/usr/lpp/IBM/zoautil"
-  ZOAU_ROOT: "/usr/lpp/IBM/zoautil"
-  PYTHONPATH: "/usr/lpp/IBM/zoautil/lib"
-  LIBPATH: "/usr/lpp/IBM/zoautil/lib/:/usr/lpp/rsusr/python36/lib:/usr/lib:/lib:."
-  PATH: "/usr/lpp/IBM/zoautil/bin:/usr/lpp/rsusr/python36/bin/python:/bin"
->>>>>>> e073cc0d
+  LANG: "C"